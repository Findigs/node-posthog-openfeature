--- conflicted
+++ resolved
@@ -1,10 +1,6 @@
 {
   "name": "@tapico/node-openfeature-posthog",
-<<<<<<< HEAD
-  "version": "0.9.2",
-=======
-  "version": "0.10.1",
->>>>>>> 9959f848
+  "version": "0.10.0",
   "description": "OpenFeature provider for the PostHog feature flags solution",
   "types": "dist/index.d.ts",
   "exports": {
@@ -39,21 +35,6 @@
   "author": "Weyert de Boer",
   "license": "MIT",
   "devDependencies": {
-<<<<<<< HEAD
-    "@types/jest": "^29.5.0",
-    "@typescript-eslint/eslint-plugin": "^5.56.0",
-    "@typescript-eslint/parser": "^5.56.0",
-    "@opentelemetry/api-metrics": "0.33.0",
-    "eslint": "^8.36.0",
-    "eslint-config-prettier": "^8.8.0",
-    "jest": "^29.5.0",
-    "jest-junit": "^15.0.0",
-    "jest-serializer-path": "^0.1.15",
-    "prettier": "^2.8.6",
-    "ts-jest": "^29.0.5",
-    "tsup": "^6.7.0",
-    "typescript": "^5.0.2"
-=======
     "@types/jest": "^29.4.0",
     "@typescript-eslint/eslint-plugin": "^5.52.0",
     "@typescript-eslint/parser": "^5.52.0",
@@ -67,28 +48,18 @@
     "ts-jest": "^29.0.5",
     "tsup": "^6.6.3",
     "typescript": "^4.9.5"
->>>>>>> 9959f848
   },
   "repository": {
     "type": "git",
     "url": "https://github.com/Tapico/node-posthog-openfeature.git"
   },
   "dependencies": {
-<<<<<<< HEAD
     "@openfeature/js-sdk": "1.1.1",
-    "@opentelemetry/api": "^1.4.1",
-    "posthog-node": "^2.6.0"
-  },
-  "peerDependencies": {
-    "@opentelemetry/api": ">=1.4.1"
-=======
-    "@openfeature/js-sdk": "1.1.0",
-    "posthog-node": "2.5.1",
-    "@opentelemetry/api": ">=1.4.0"
+    "posthog-node": "2.6.0",
+    "@opentelemetry/api": "1.4.1"
   },
   "peerDependencies": {
     "@opentelemetry/api": ">=1.3.0"
->>>>>>> 9959f848
   },
   "publishConfig": {
     "access": "public"
